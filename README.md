# Claude Task Runner

A specialized tool to manage context isolation and focused task execution with Claude Code, solving the critical challenge of context length limitations and task focus when working with Claude on complex, multi-step projects.

## What is Claude Task Runner?

Claude Task Runner solves a fundamental challenge when working with Large Language Models like Claude on complex projects: context length limitations and maintaining focus on the current task.

## The Problem

When working with Claude Code (or any LLM) on complex projects, you typically face several challenges:

- **Context Length Limitations**: Claude has a limited context window. Long, complex projects can exceed this limit.
- **Task Switching Confusion**: When handling multiple tasks in a single conversation, Claude may get confused about which task it's currently working on.
- **Project Organization**: Large projects need structure and organization to track progress.
- **Effective Prompting**: Each task requires specific, focused instructions to get optimal results.

## The Solution: Boomerang Mode

Claude Task Runner implements a "Boomerang" approach:

- **Task Breakdown**: It analyzes a large project specification and intelligently breaks it down into smaller, self-contained tasks.
- **Context Isolation**: Each task is executed in a clean context window, ensuring Claude focuses solely on that task.
- **Project Organization**: Tasks are organized into projects with proper sequencing and metadata.
- **Execution Management**: Tasks can be run individually or in sequence, with results captured and organized.

## Architecture

The Claude Task Runner uses a clean, modular architecture with real-time streaming output:

```mermaid
flowchart TD
    %% Define node styles - clean and simple
    classDef userNode fill:#f5f5f5,stroke:#333,color:#333
    classDef interfaceNode fill:#FBD38D,stroke:#C05621,color:#000
    classDef coreNode fill:#63B3ED,stroke:#2B6CB0,color:#fff
    classDef storageNode fill:#9AE6B4,stroke:#2F855A,color:#000
    classDef externalNode fill:#D6BCFA,stroke:#6B46C1,color:#fff
    classDef dataNode fill:#FFD6A5,stroke:#FF9A3C,color:#000,stroke-dasharray: 5 5
    
    %% Main components in vertical layout
    User["👤 User"]:::userNode
    TaskList["📝 Task List File"]:::dataNode
    TaskFiles["📁 Individual Task Files"]:::storageNode
    TaskRunner["📋 Task Runner"]:::coreNode
    Dashboard["📊 Status Dashboard"]:::interfaceNode
    ClaudeCode["🤖 Claude Code"]:::externalNode
    ResultsFiles["📄 Results Files"]:::storageNode
    
    %% The actual workflow in 6 steps - vertical layout
<<<<<<< HEAD
    User -->|"1. Creates"| TaskList
    TaskList -->|"2. Breaks down into"| TaskFiles
    TaskFiles -->|"3. Iterates over each"| TaskRunner
    TaskRunner -->|"4. Updates"| Dashboard
    TaskRunner -->|"5. Sends task to"| ClaudeCode
    ClaudeCode -->|"Results & /clear"| ResultsFiles
    ResultsFiles -->|"6. Completes task & updates dashboard"| TaskRunner
=======
    User -->|"Creates"| TaskList
    TaskList -->|"Breaks down into"| TaskFiles
    TaskFiles -->|"Iterates over each"| TaskRunner
    TaskRunner -->|"Updates"| Dashboard
    TaskRunner -->|"Sends task to"| ClaudeCode
    ClaudeCode -->|"Results & /clear"| ResultsFiles
    ResultsFiles -->|"Completes task & updates"| TaskRunner
>>>>>>> ed2e0529
    
    %% Loop back for next task
    TaskRunner -.->|"Repeats for next task"| TaskFiles
    Dashboard -->|"Shows progress to"| User
```

## Why Use Claude Task Runner?

- **Overcome Context Limitations**: Break down large projects into manageable chunks that fit within Claude's context window.
- **Maintain Focus**: Ensure Claude stays focused on the current task without being distracted by previous context.
- **Improve Quality**: Get better results by providing Claude with clear, focused instructions for each task.
- **Organize Complex Projects**: Manage multi-step projects with proper structure and sequencing.
- **Track Progress**: Monitor task completion and project status.
- **MCP Integration**: Seamlessly integrate with agent workflows through the Model Context Protocol.
- **Real-time Feedback**: Stream Claude's output in real-time for immediate visibility into progress.

## Prerequisites

This package requires the following to be installed on your system:

- **Claude Desktop** - You need to have Claude Desktop application installed
- **Claude Code** - The `claude` command-line tool must be accessible in your PATH
- **Desktop Commander** - Required for file system access (see installation instructions below)

### Installing Desktop Commander

Desktop Commander is a critical dependency that enables Claude to access your file system and execute commands. To install:

```bash
# Using npx (recommended)
npx @wonderwhy-er/desktop-commander@latest setup

# Or using Smithery
npx -y @smithery/cli install @wonderwhy-er/desktop-commander --client claude
```

After installation, restart Claude Desktop and ensure you see the hammer icon in the chat interface, indicating that Desktop Commander is properly connected.

## Core Features

- **Task Breakdown**: Parse complex projects into focused, self-contained tasks
- **Context Isolation**: Execute each task with a clean context window
- **Project Management**: Organize tasks into projects with proper metadata
- **Execution Control**: Run tasks individually or in sequence, with result management
- **Status Tracking**: Monitor project progress and task completion status
- **Modern CLI**: Intuitive command-line interface with rich formatting
- **Multiple Dashboard Options**: 
  - Modern Textual-based interactive dashboard UI with fixed header and scrolling output area
  - Real-time task status with color-coded indicators
  - Markdown rendering for Claude output with proper formatting
- **MCP Integration**: Seamless integration with agent workflows via FastMCP
- **Performance Optimization**: Shell redirection for fastest Claude execution
- **Real-time Streaming**: See Claude's output as it's being generated
- **Robust Error Handling**: Clear error messages and recovery options
- **Demo Mode**: Test workflow with simulated responses when Claude is unavailable

## Performance Optimization

The latest version of Claude Task Runner features significant performance improvements:

- **Shell Redirection**: Uses `< file > output` style redirection for optimal speed
- **Context Clearing**: Implements `/clear` between tasks for context isolation
- **Named Pipes**: Uses FIFO pipes for efficient streaming of Claude's output
- **Simplified Processing**: Streamlined execution flow without unnecessary overhead
- **Customizable Pooling**: Configure process pooling to balance performance and resource usage

## Textual Dashboard

The Textual dashboard provides a modern terminal user interface (TUI) with:

- **Fixed Task Status Panel**: A DataTable showing all tasks with their current status, progress, and timing information
- **Streaming Output Area**: A scrollable area showing Claude's output in real-time with markdown rendering
- **Keyboard Navigation**: Simple keyboard shortcuts (q to quit, etc.)
- **Color-Coded Status**: Visual indicators of task status (running, completed, failed, etc.)
- **Auto-Scrolling**: Output automatically scrolls to show the latest content
- **Responsive Layout**: Adapts to terminal size for optimal viewing

To use the Textual dashboard:

```bash
# Using the dedicated textual command (recommended)
python -m task_runner textual [path/to/task_list.md]

# Or using the run command with textual dashboard option
python -m task_runner run --textual-dashboard [path/to/task_list.md]

# Or using the convenience script
./run_textual.sh [path/to/task_list.md]
```

## Quick Start

### Installation

```bash
# Clone the repository
git clone https://github.com/grahama1970/claude_task_runner.git
cd claude_task_runner

# Create a virtual environment
python -m venv .venv
source .venv/bin/activate  # On Windows: .venv\Scripts\activate

# Install the package
pip install -e .
```

For FastMCP integration, you'll need to install the `fastmcp` package:

```bash
pip install fastmcp
```

### Basic Usage

1. **Create a task list** (see `examples/sample_task_list.md` for a template)
2. **Create a project and parse tasks**:
   ```bash
   # Either using module syntax
   python -m task_runner create my_project /path/to/task_list.md
   # Or using the installed script
   task-runner create my_project /path/to/task_list.md
   ```
3. **Run all tasks**:
   ```bash
   # Either using module syntax
   python -m task_runner run --base-dir ~/claude_task_runner
   # Or using the installed script
   task-runner run --base-dir ~/claude_task_runner
   ```
4. **Check status**:
   ```bash
   # Either using module syntax
   python -m task_runner status
   # Or using the installed script
   task-runner status
   ```

For more detailed instructions, see the [Quick Start Guide](docs/QUICKSTART.md).

## Command Line Interface

The CLI provides a comprehensive set of commands and options for managing Claude tasks:

### Creating Projects

```bash
# Using module syntax
python -m task_runner create <project_name> <task_list_file>

# Using installed script
task-runner create <project_name> <task_list_file>
```

Parameters:
- `<project_name>`: Name of your project folder
- `<task_list_file>`: Path to your markdown file containing tasks

Example:
```bash
# Using module syntax
python -m task_runner create my_project input/sample_tasks.md

# Using installed script
task-runner create my_project input/sample_tasks.md
```

### Running Tasks

```bash
# Using module syntax
python -m task_runner run [options]

# Using installed script
task-runner run [options]

# Using the Textual dashboard
python -m task_runner textual [options]
# Or
task-runner textual [options]

# Simpler option for Textual dashboard
./run_textual.sh [path/to/task_list.md]
```

Options:
- `--base-dir PATH`: Base directory for tasks and results (default: ~/claude_task_runner)
- `--claude-path PATH`: Path to Claude executable (auto-detected by default)
- `--timeout INT`: Timeout in seconds for each task (default: 300s)
- `--quick-demo`: Run with simulated responses (no Claude API usage)
- `--debug-claude`: Enable detailed Claude timing and debugging logs
- `--no-pool`: Disable process pooling (creates new process for each task)
- `--pool-size INT`: Maximum number of Claude processes in pool (default: 3)
- `--reuse-context`: Reuse Claude processes with /clear between tasks (default: True)
- `--no-streaming`: Disable real-time output streaming (uses simple file redirection)
- `--json`: Output results as JSON
- `--textual-dashboard`: Use the modern Textual-based dashboard UI
- `--use-dashboard`: Use the interactive Rich dashboard UI
- `--fixed-dashboard/--no-fixed-dashboard`: Enable/disable the fixed dashboard UI (enabled by default)

Example with Textual dashboard and debugging:
```bash
# Using module syntax
python -m task_runner run input/sample_tasks.md --base-dir ./debug_project --textual-dashboard --debug-claude

# Using installed script
task-runner run input/sample_tasks.md --base-dir ./debug_project --textual-dashboard --debug-claude

# Using the dedicated Textual command (same effect, cleaner interface)
python -m task_runner textual input/sample_tasks.md --base-dir ./debug_project --debug-claude

# Or simplest option with the convenience script
./run_textual.sh input/sample_tasks.md
```

Example with demo mode (no API usage):
```bash
# Using module syntax
python -m task_runner run --base-dir ./debug_project --quick-demo

# Using installed script
task-runner run --base-dir ./debug_project --quick-demo
```

Example with simple file redirection (faster, but no real-time output):
```bash
# Using module syntax
python -m task_runner run --base-dir ./debug_project --no-streaming

# Using installed script
task-runner run --base-dir ./debug_project --no-streaming
```

### Checking Status

```bash
# Using module syntax
python -m task_runner status [--base-dir PATH] [--json]

# Using installed script
task-runner status [--base-dir PATH] [--json]
```

Options:
- `--base-dir PATH`: Base directory for tasks and results
- `--json`: Output status as JSON

Example:
```bash
# Using module syntax
python -m task_runner status --base-dir ./debug_project

# Using installed script
task-runner status --base-dir ./debug_project
```

### Cleaning Up Processes

```bash
# Using module syntax
python -m task_runner clean [--base-dir PATH]

# Using installed script
task-runner clean [--base-dir PATH]
```

Options:
- `--base-dir PATH`: Base directory for tasks and results

Example:
```bash
# Using module syntax
python -m task_runner clean --base-dir ./debug_project

# Using installed script
task-runner clean --base-dir ./debug_project
```

## Python API

```python
from task_runner.core.task_manager import TaskManager
from pathlib import Path

# Initialize the task manager
manager = TaskManager(Path('~/claude_task_runner').expanduser())

# Parse a task list
task_files = manager.parse_task_list(Path('tasks.md'))

# Run all tasks
results = manager.run_all_tasks()

# Run all tasks in demo mode
results = manager.run_all_tasks(demo_mode=True)

# Get task status
status = manager.get_task_status()
```

## MCP Server

The Task Runner can be used as an MCP server, allowing it to be accessed by Claude and other AI agents:

```bash
# Start the server with default settings
# Using module syntax
python -m task_runner.mcp.server start
# Or using the installed script
task-runner-mcp start

# Start with custom settings
# Using module syntax
python -m task_runner.mcp.server start --host 0.0.0.0 --port 5000 --debug
# Or using the installed script
task-runner-mcp start --host 0.0.0.0 --port 5000 --debug

# Check server health
# Using module syntax
python -m task_runner.mcp.server health
# Or using the installed script
task-runner-mcp health

# Show server info
# Using module syntax
python -m task_runner.mcp.server info
# Or using the installed script
task-runner-mcp info

# Display server schema
# Using module syntax
python -m task_runner.mcp.server schema
# Or using the installed script
task-runner-mcp schema
```

The server exposes the following MCP functions:

- `run_task` - Run a single task with context isolation
- `run_all_tasks` - Run all tasks in a project
- `parse_task_list` - Break down a task list into individual task files
- `create_project` - Create a new project
- `get_task_status` - Get the status of all tasks
- `get_task_summary` - Get summary statistics of all tasks
- `clean` - Clean up any running processes

## Documentation

- [Quick Start Guide](docs/QUICKSTART.md)
- [Task Format Guide](docs/TASK_FORMAT.md)
- [Contributing Guide](CONTRIBUTING.md)

## Project Structure

```
claude_task_runner/
├── src/
│   └── task_runner/
│       ├── core/           # Core business logic
│       │   ├── task_manager.py
│       │   └── claude_streamer.py  # Real-time output streaming
│       ├── cli/            # CLI interface
│       │   ├── app.py      # Typer application with commands
│       │   ├── formatters.py # Rich-based output formatting
│       │   ├── validators.py # Input validation
│       │   └── schemas.py  # Data models and schemas
│       └── mcp/            # MCP integration
│           ├── schema.py   # MCP schema definitions
│           ├── wrapper.py  # FastMCP wrappers
│           └── mcp_server.py # MCP server implementation
├── scripts/                # Utility scripts
├── tests/                  # Test files
├── docs/                   # Documentation
├── examples/               # Example files
└── pyproject.toml          # Project configuration
```

## Development

```bash
# Set up development environment
make dev

# Run tests
make test

# Format code
make format

# Run linting checks
make lint

# Start MCP server
make mcp-server
```

See [CONTRIBUTING.md](CONTRIBUTING.md) for detailed development guidelines.

## Requirements

- Python 3.10+
- Claude Desktop with Desktop Commander enabled
- `claude` command-line tool accessible in your PATH
- `typer` and `rich` Python packages (automatically installed)
- `fastmcp` package (for MCP integration)

## License

This project is licensed under the MIT License - see the LICENSE file for details.<|MERGE_RESOLUTION|>--- conflicted
+++ resolved
@@ -48,15 +48,6 @@
     ResultsFiles["📄 Results Files"]:::storageNode
     
     %% The actual workflow in 6 steps - vertical layout
-<<<<<<< HEAD
-    User -->|"1. Creates"| TaskList
-    TaskList -->|"2. Breaks down into"| TaskFiles
-    TaskFiles -->|"3. Iterates over each"| TaskRunner
-    TaskRunner -->|"4. Updates"| Dashboard
-    TaskRunner -->|"5. Sends task to"| ClaudeCode
-    ClaudeCode -->|"Results & /clear"| ResultsFiles
-    ResultsFiles -->|"6. Completes task & updates dashboard"| TaskRunner
-=======
     User -->|"Creates"| TaskList
     TaskList -->|"Breaks down into"| TaskFiles
     TaskFiles -->|"Iterates over each"| TaskRunner
@@ -64,7 +55,7 @@
     TaskRunner -->|"Sends task to"| ClaudeCode
     ClaudeCode -->|"Results & /clear"| ResultsFiles
     ResultsFiles -->|"Completes task & updates"| TaskRunner
->>>>>>> ed2e0529
+
     
     %% Loop back for next task
     TaskRunner -.->|"Repeats for next task"| TaskFiles
